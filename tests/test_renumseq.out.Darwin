------ Begin Tests ------

----- Test 1 -+- dir: . -+- uname -----
Darwin

----- Test 2 -+- dir: . -+- lsseq --version -----
<<<<<<< HEAD
3.0.4
=======
4.0.0
>>>>>>> 1055935c

----- Test 3 -+- dir: . -+- lsseq -RPl --no-error-lists --show-bad-padding -m -----
a01/a.[0100-0140].jpg m:[101,134-139]
a02/a.[0100-0125].jpg m:[105,121-124]
a03/a.[0100-0133].jpg m:[101]
b01/b.[555].jpg
d01/d_[0100-0125].jpg m:[105,121-124]
d02/d.[hi]_[0100-0125].jpg m:[105,121-124]
e01/e_[5-9999].jpg m:[16-94,106-994,1006-9994]
e02/e_[5-9999].jpg m:[16-94,106-994,1006-9994]
e03/e_[5-10005].jpg m:[16-94,106-994,1006-9994]
f01/f.[05-1005].jpg m:[16-529,548-1000], p:[530-547,1001-1005]
g01/g.[0530-0547].bgeo.gz
h01/h.[001-010].jpg
i01/aaa.[1-10].jpg
i01/bbb.[1-10].jpg
i01/ccc.[01-10].jpg
i01/ddd.[01-10].jpg
i01/eee.[0001-0010].jpg
x01/x.[-11--03].jpg
y01/y.[-011-0002].jpg

----- Test 4 -+- dir: . -+- renumseq -----

----- Test 5 -+- dir: . -+- renumseq --version -----
<<<<<<< HEAD
1.4.2
=======
2.0.0
>>>>>>> 1055935c

----- Test 6 -+- dir: . -+- renumseq --help -----
usage: renumseq [OPTION]... [SEQ]...

Renumber the frame range of each SEQ listed on the command line.
SEQ should be specified using lsseq's native format.

Protip: Enclosing SEQ in quotes will turn off the special
treatment of '[' and ']' by the shell.

Example usage:
    $ lsseq
    aaa.[001-005].tif
    $ renumseq -o 10 'aaa.[001-005].tif'
    $ lsseq
    aaa.[011-015].tif

positional arguments:
  SEQ                   image sequence in lsseq native format

optional arguments:
  -h, --help            show this help message and exit
  --version             show program's version number and exit
  --start START_FRAME   Use START_FRAME as the first frame number of each SEQ.
                        This takes precedence over --offset
  --offset FRAME_OFFSET, -o FRAME_OFFSET
                        offset SEQ by this number of frames (can be negative).
                        Frame i becomes i + FRAME_OFFSET
  --skip                if renumbering a file in SEQ would result in
                        overwriting an existing file (which isn't also being
                        renumbered) then skip renumbering SEQ altogether.
                        [default] The opposite of --force.
  --force               if renumbering a file in SEQ would result in
                        overwriting an existing file (which isn't also being
                        renumbered) then overwrite the file. The opposite of
                        --skip
  --pad PAD             set the padding of the frame numbers to be PAD digits.
                        The default action is to leave the padding unchanged.
                        Note, lsseq's native format output properly lists the
                        sequence range with appropriate padding.
  --rename NEW_SEQNAME  Rename the DESCRIPTIVE_NAME part of SEQ from its
                        existing name to NEW_SEQNAME. When using this option
                        then the command will exit with an error unless
                        exactly one SEQ is being renamed and/or renumbered.
  --replace-underscore  in the case that SEQ uses an underscore ('_')
                        separating the filename from the frame number; then
                        when renumbering SEQ, replace the underscore with a
                        dot-separator ('.'). Note that you can use an offset
                        of zero (default) to replace the underscore with a dot
                        leaving all else the same
  --touch [[CC]YYMMDD[-hh[mm[ss]]]]
                        If no date is provided then update the access time of
                        the files being renumbered to the current time.
                        Otherwise, use the date provided to update the file's
                        access time. The optional CC (century) defaults to the
                        current century and '-hh' (hours), 'mm' (minutes) or
                        'ss' (seconds) default to zero if not specified. Note:
                        the default action is to leave the access time of the
                        SEQ unchanged.
  --dry-run             Don't renumber SEQ, just display how the files would
                        have been renumbered. Forces --verbose
  --silent, --quiet, -s
                        suppress all errors and warnings
  --verbose, -v         list the mapping from old file-name to new file-name

----- Test 7 -+- dir: . -+- renumseq null/foo.jpg -----
renumseq: warning: no offset, no rename, no padding change, etc., nothing to do

----- Test 8 -+- dir: . -+- renumseq -o 1 null/foo.jpg -----
renumseq: warning: null/foo.jpg not a sequence or not in lsseq native format

----- Test 9 -+- dir: . -+- renumseq -o 1 null/foo.[bar].jpg -----
renumseq: warning: null/foo.[bar].jpg not a sequence or not in lsseq native format

----- Test 10 -+- dir: . -+- renumseq -o 1 null/foo.[a-b].jpg -----
renumseq: warning: null/foo.[a-b].jpg not a sequence or not in lsseq native format

----- Test 11 -+- dir: . -+- renumseq -o 1 null/foo.[-a-b].jpg -----
renumseq: warning: null/foo.[-a-b].jpg not a sequence or not in lsseq native format

----- Test 12 -+- dir: . -+- renumseq -o 1 null/foo.[-a--b].jpg -----
renumseq: warning: null/foo.[-a--b].jpg not a sequence or not in lsseq native format

----- Test 13 -+- dir: . -+- renumseq -o 1 null/foo.[xx-a-b].jpg -----
renumseq: warning: null/foo.[xx-a-b].jpg not a sequence or not in lsseq native format

----- Test 14 -+- dir: . -+- renumseq -o 1 c01/c.[011--003].jpg c02/c.[11-03].jpg -----
renumseq: warning: invalid range [011--003] for seq c01/c
renumseq: warning: invalid range [11-03] for seq c02/c

----- Test 15 -+- dir: . -+- renumseq -s -o 1 null/foo.jpg -----

----- Test 16 -+- dir: . -+- renumseq -s -o 1 null/foo.[bar].jpg -----

----- Test 17 -+- dir: . -+- renumseq -s -o 1 null/foo.[a-b].jpg -----

----- Test 18 -+- dir: . -+- renumseq -s -o 1 null/foo.[-a-b].jpg -----

----- Test 19 -+- dir: . -+- renumseq -s -o 1 null/foo.[-a--b].jpg -----

----- Test 20 -+- dir: . -+- renumseq -s -o 1 null/foo.[xx-a-b].jpg -----

----- Test 21 -+- dir: . -+- renumseq -s -o 1 c01/c.[011--003].jpg c02/c.[11-03].jpg -----

----- Test 22 -+- dir: a03 -+- lsseq -RPl --no-error-lists --show-bad-padding -m -----
a.[0100-0133].jpg m:[101]

----- Test 23 -+- dir: a03 -+- renumseq -o 30 a.[0100-0110].jpg -----
renumseq: warning: skipping a.[0100-0110].jpg: renumbering would have overwritten a file outside the sequence being renumbered. e.g.: a.0133.jpg

----- Test 24 -+- dir: a03 -+- renumseq -s -o 30 a.[0100-0110].jpg -----

----- Test 25 -+- dir: a03 -+- ls -o -----
total 0
-rw-rw-rw-  1 testUser  0 Jan 12  1992 a.0100.jpg
-rw-rw-rw-  1 testUser  0 Jan 12  1992 a.0102.jpg
-rw-rw-rw-  1 testUser  0 Jan 12  1992 a.0103.jpg
-rw-rw-rw-  1 testUser  0 Jan 12  1992 a.0104.jpg
-rw-rw-rw-  1 testUser  0 Jan 12  1992 a.0105.jpg
-rw-rw-rw-  1 testUser  0 Jan 12  1992 a.0106.jpg
-rw-rw-rw-  1 testUser  0 Jan 12  1992 a.0107.jpg
-rw-rw-rw-  1 testUser  0 Jan 12  1992 a.0108.jpg
-rw-rw-rw-  1 testUser  0 Jan 12  1992 a.0109.jpg
-rw-rw-rw-  1 testUser  0 Jan 12  1992 a.0110.jpg
-rw-rw-rw-  1 testUser  0 Jan 12  1992 a.0111.jpg
-rw-rw-rw-  1 testUser  0 Jan 12  1992 a.0112.jpg
-rw-rw-rw-  1 testUser  0 Jan 12  1992 a.0113.jpg
-rw-rw-rw-  1 testUser  0 Jan 12  1992 a.0114.jpg
-rw-rw-rw-  1 testUser  0 Jan 12  1992 a.0115.jpg
-rw-rw-rw-  1 testUser  0 Jan 12  1992 a.0116.jpg
-rw-rw-rw-  1 testUser  0 Jan 12  1992 a.0117.jpg
-rw-rw-rw-  1 testUser  0 Jan 12  1992 a.0118.jpg
-rw-rw-rw-  1 testUser  0 Jan 12  1992 a.0119.jpg
-rw-rw-rw-  1 testUser  0 Jan 12  1992 a.0120.jpg
-rw-rw-rw-  1 testUser  0 Jan 12  1992 a.0121.jpg
-rw-rw-rw-  1 testUser  0 Jan 12  1992 a.0122.jpg
-rw-rw-rw-  1 testUser  0 Jan 12  1992 a.0123.jpg
-rw-rw-rw-  1 testUser  0 Jan 12  1992 a.0124.jpg
-rw-rw-rw-  1 testUser  0 Jan 12  1992 a.0125.jpg
-rw-rw-rw-  1 testUser  0 Jan 12  1992 a.0126.jpg
-rw-rw-rw-  1 testUser  0 Jan 12  1992 a.0127.jpg
-rw-rw-rw-  1 testUser  0 Jan 12  1992 a.0128.jpg
-rw-rw-rw-  1 testUser  0 Jan 12  1992 a.0129.jpg
-rw-rw-rw-  1 testUser  0 Jan 12  1992 a.0130.jpg
-rw-rw-rw-  1 testUser  0 Jan 12  1992 a.0131.jpg
-rw-rw-rw-  1 testUser  0 Jan 12  1992 a.0132.jpg
-rw-rw-rw-  1 testUser  0 Jan 12  1992 a.0133.jpg

----- Test 26 -+- dir: a03 -+- lsseq -RPl --no-error-lists --show-bad-padding -m -----
a.[0100-0133].jpg m:[101]

----- Test 27 -+- dir: a03 -+- renumseq -v -o 30 --force --touch 20010601-1230 a.[0100-0110].jpg -----
a.0110.jpg -> a.0140.jpg
a.0109.jpg -> a.0139.jpg
a.0108.jpg -> a.0138.jpg
a.0107.jpg -> a.0137.jpg
a.0106.jpg -> a.0136.jpg
a.0105.jpg -> a.0135.jpg
a.0104.jpg -> a.0134.jpg
a.0103.jpg -> a.0133.jpg
a.0102.jpg -> a.0132.jpg
a.0100.jpg -> a.0130.jpg

----- Test 28 -+- dir: a03 -+- lsseq -RPl --no-error-lists --show-bad-padding -m -----
a.[0111-0140].jpg

----- Test 29 -+- dir: a03 -+- ls -o -----
total 0
-rw-rw-rw-  1 testUser  0 Jan 12  1992 a.0111.jpg
-rw-rw-rw-  1 testUser  0 Jan 12  1992 a.0112.jpg
-rw-rw-rw-  1 testUser  0 Jan 12  1992 a.0113.jpg
-rw-rw-rw-  1 testUser  0 Jan 12  1992 a.0114.jpg
-rw-rw-rw-  1 testUser  0 Jan 12  1992 a.0115.jpg
-rw-rw-rw-  1 testUser  0 Jan 12  1992 a.0116.jpg
-rw-rw-rw-  1 testUser  0 Jan 12  1992 a.0117.jpg
-rw-rw-rw-  1 testUser  0 Jan 12  1992 a.0118.jpg
-rw-rw-rw-  1 testUser  0 Jan 12  1992 a.0119.jpg
-rw-rw-rw-  1 testUser  0 Jan 12  1992 a.0120.jpg
-rw-rw-rw-  1 testUser  0 Jan 12  1992 a.0121.jpg
-rw-rw-rw-  1 testUser  0 Jan 12  1992 a.0122.jpg
-rw-rw-rw-  1 testUser  0 Jan 12  1992 a.0123.jpg
-rw-rw-rw-  1 testUser  0 Jan 12  1992 a.0124.jpg
-rw-rw-rw-  1 testUser  0 Jan 12  1992 a.0125.jpg
-rw-rw-rw-  1 testUser  0 Jan 12  1992 a.0126.jpg
-rw-rw-rw-  1 testUser  0 Jan 12  1992 a.0127.jpg
-rw-rw-rw-  1 testUser  0 Jan 12  1992 a.0128.jpg
-rw-rw-rw-  1 testUser  0 Jan 12  1992 a.0129.jpg
-rw-rw-rw-  1 testUser  0 Jun  1  2001 a.0130.jpg
-rw-rw-rw-  1 testUser  0 Jan 12  1992 a.0131.jpg
-rw-rw-rw-  1 testUser  0 Jun  1  2001 a.0132.jpg
-rw-rw-rw-  1 testUser  0 Jun  1  2001 a.0133.jpg
-rw-rw-rw-  1 testUser  0 Jun  1  2001 a.0134.jpg
-rw-rw-rw-  1 testUser  0 Jun  1  2001 a.0135.jpg
-rw-rw-rw-  1 testUser  0 Jun  1  2001 a.0136.jpg
-rw-rw-rw-  1 testUser  0 Jun  1  2001 a.0137.jpg
-rw-rw-rw-  1 testUser  0 Jun  1  2001 a.0138.jpg
-rw-rw-rw-  1 testUser  0 Jun  1  2001 a.0139.jpg
-rw-rw-rw-  1 testUser  0 Jun  1  2001 a.0140.jpg

----- Test 30 -+- dir: a02 -+- ls -o -----
total 0
-rw-rw-rw-  1 testUser  0 Jan 12  1992 a.0100.jpg
-rw-rw-rw-  1 testUser  0 Jan 12  1992 a.0101.jpg
-rw-rw-rw-  1 testUser  0 Jan 12  1992 a.0102.jpg
-rw-rw-rw-  1 testUser  0 Jan 12  1992 a.0103.jpg
-rw-rw-rw-  1 testUser  0 Jan 12  1992 a.0104.jpg
-rw-rw-rw-  1 testUser  0 Jan 12  1992 a.0106.jpg
-rw-rw-rw-  1 testUser  0 Jan 12  1992 a.0107.jpg
-rw-rw-rw-  1 testUser  0 Jan 12  1992 a.0108.jpg
-rw-rw-rw-  1 testUser  0 Jan 12  1992 a.0109.jpg
-rw-rw-rw-  1 testUser  0 Jan 12  1992 a.0110.jpg
-rw-rw-rw-  1 testUser  0 Jan 12  1992 a.0111.jpg
-rw-rw-rw-  1 testUser  0 Jan 12  1992 a.0112.jpg
-rw-rw-rw-  1 testUser  0 Jan 12  1992 a.0113.jpg
-rw-rw-rw-  1 testUser  0 Jan 12  1992 a.0114.jpg
-rw-rw-rw-  1 testUser  0 Jan 12  1992 a.0115.jpg
-rw-rw-rw-  1 testUser  0 Jan 12  1992 a.0116.jpg
-rw-rw-rw-  1 testUser  0 Jan 12  1992 a.0117.jpg
-rw-rw-rw-  1 testUser  0 Jan 12  1992 a.0118.jpg
-rw-rw-rw-  1 testUser  0 Jan 12  1992 a.0119.jpg
-rw-rw-rw-  1 testUser  0 Jan 12  1992 a.0120.jpg
-rw-rw-rw-  1 testUser  0 Jan 12  1992 a.0125.jpg

----- Test 31 -+- dir: a02 -+- lsseq -RPl --no-error-lists --show-bad-padding -m -----
a.[0100-0125].jpg m:[105,121-124]

----- Test 32 -+- dir: a02 -+- renumseq -v -o 20 --touch 20010601-1300 a.[0100-0120].jpg -----
a.0120.jpg -> a.0140.jpg
a.0119.jpg -> a.0139.jpg
a.0118.jpg -> a.0138.jpg
a.0117.jpg -> a.0137.jpg
a.0116.jpg -> a.0136.jpg
a.0115.jpg -> a.0135.jpg
a.0114.jpg -> a.0134.jpg
a.0113.jpg -> a.0133.jpg
a.0112.jpg -> a.0132.jpg
a.0111.jpg -> a.0131.jpg
a.0110.jpg -> a.0130.jpg
a.0109.jpg -> a.0129.jpg
a.0108.jpg -> a.0128.jpg
a.0107.jpg -> a.0127.jpg
a.0106.jpg -> a.0126.jpg
a.0104.jpg -> a.0124.jpg
a.0103.jpg -> a.0123.jpg
a.0102.jpg -> a.0122.jpg
a.0101.jpg -> a.0121.jpg
a.0100.jpg -> a.0120.jpg

----- Test 33 -+- dir: a02 -+- lsseq -RPl --no-error-lists --show-bad-padding -m -----
a.[0120-0140].jpg

----- Test 34 -+- dir: a02 -+- ls -o -----
total 0
-rw-rw-rw-  1 testUser  0 Jun  1  2001 a.0120.jpg
-rw-rw-rw-  1 testUser  0 Jun  1  2001 a.0121.jpg
-rw-rw-rw-  1 testUser  0 Jun  1  2001 a.0122.jpg
-rw-rw-rw-  1 testUser  0 Jun  1  2001 a.0123.jpg
-rw-rw-rw-  1 testUser  0 Jun  1  2001 a.0124.jpg
-rw-rw-rw-  1 testUser  0 Jan 12  1992 a.0125.jpg
-rw-rw-rw-  1 testUser  0 Jun  1  2001 a.0126.jpg
-rw-rw-rw-  1 testUser  0 Jun  1  2001 a.0127.jpg
-rw-rw-rw-  1 testUser  0 Jun  1  2001 a.0128.jpg
-rw-rw-rw-  1 testUser  0 Jun  1  2001 a.0129.jpg
-rw-rw-rw-  1 testUser  0 Jun  1  2001 a.0130.jpg
-rw-rw-rw-  1 testUser  0 Jun  1  2001 a.0131.jpg
-rw-rw-rw-  1 testUser  0 Jun  1  2001 a.0132.jpg
-rw-rw-rw-  1 testUser  0 Jun  1  2001 a.0133.jpg
-rw-rw-rw-  1 testUser  0 Jun  1  2001 a.0134.jpg
-rw-rw-rw-  1 testUser  0 Jun  1  2001 a.0135.jpg
-rw-rw-rw-  1 testUser  0 Jun  1  2001 a.0136.jpg
-rw-rw-rw-  1 testUser  0 Jun  1  2001 a.0137.jpg
-rw-rw-rw-  1 testUser  0 Jun  1  2001 a.0138.jpg
-rw-rw-rw-  1 testUser  0 Jun  1  2001 a.0139.jpg
-rw-rw-rw-  1 testUser  0 Jun  1  2001 a.0140.jpg

----- Test 35 -+- dir: a01 -+- ls -o -----
total 0
-rw-rw-rw-  1 testUser  0 Jan 12  1992 a.0100.jpg
-rw-rw-rw-  1 testUser  0 Jan 12  1992 a.0102.jpg
-rw-rw-rw-  1 testUser  0 Jan 12  1992 a.0103.jpg
-rw-rw-rw-  1 testUser  0 Jan 12  1992 a.0104.jpg
-rw-rw-rw-  1 testUser  0 Jan 12  1992 a.0105.jpg
-rw-rw-rw-  1 testUser  0 Jan 12  1992 a.0106.jpg
-rw-rw-rw-  1 testUser  0 Jan 12  1992 a.0107.jpg
-rw-rw-rw-  1 testUser  0 Jan 12  1992 a.0108.jpg
-rw-rw-rw-  1 testUser  0 Jan 12  1992 a.0109.jpg
-rw-rw-rw-  1 testUser  0 Jan 12  1992 a.0110.jpg
-rw-rw-rw-  1 testUser  0 Jan 12  1992 a.0111.jpg
-rw-rw-rw-  1 testUser  0 Jan 12  1992 a.0112.jpg
-rw-rw-rw-  1 testUser  0 Jan 12  1992 a.0113.jpg
-rw-rw-rw-  1 testUser  0 Jan 12  1992 a.0114.jpg
-rw-rw-rw-  1 testUser  0 Jan 12  1992 a.0115.jpg
-rw-rw-rw-  1 testUser  0 Jan 12  1992 a.0116.jpg
-rw-rw-rw-  1 testUser  0 Jan 12  1992 a.0117.jpg
-rw-rw-rw-  1 testUser  0 Jan 12  1992 a.0118.jpg
-rw-rw-rw-  1 testUser  0 Jan 12  1992 a.0119.jpg
-rw-rw-rw-  1 testUser  0 Jan 12  1992 a.0120.jpg
-rw-rw-rw-  1 testUser  0 Jan 12  1992 a.0121.jpg
-rw-rw-rw-  1 testUser  0 Jan 12  1992 a.0122.jpg
-rw-rw-rw-  1 testUser  0 Jan 12  1992 a.0123.jpg
-rw-rw-rw-  1 testUser  0 Jan 12  1992 a.0124.jpg
-rw-rw-rw-  1 testUser  0 Jan 12  1992 a.0125.jpg
-rw-rw-rw-  1 testUser  0 Jan 12  1992 a.0126.jpg
-rw-rw-rw-  1 testUser  0 Jan 12  1992 a.0127.jpg
-rw-rw-rw-  1 testUser  0 Jan 12  1992 a.0128.jpg
-rw-rw-rw-  1 testUser  0 Jan 12  1992 a.0129.jpg
-rw-rw-rw-  1 testUser  0 Jan 12  1992 a.0130.jpg
-rw-rw-rw-  1 testUser  0 Jan 12  1992 a.0131.jpg
-rw-rw-rw-  1 testUser  0 Jan 12  1992 a.0132.jpg
-rw-rw-rw-  1 testUser  0 Jan 12  1992 a.0133.jpg
-rw-rw-rw-  1 testUser  0 Jan 12  1992 a.0140.jpg

----- Test 36 -+- dir: a01 -+- lsseq -RPl --no-error-lists --show-bad-padding -m -----
a.[0100-0140].jpg m:[101,134-139]

----- Test 37 -+- dir: a01 -+- renumseq -o 100 --touch 20010602 a.[0100-0133].jpg -----

----- Test 38 -+- dir: a01 -+- lsseq -RPl --no-error-lists --show-bad-padding -m -----
a.[0140-0233].jpg m:[141-199,201]

----- Test 39 -+- dir: a01 -+- ls -o -----
total 0
-rw-rw-rw-  1 testUser  0 Jan 12  1992 a.0140.jpg
-rw-rw-rw-  1 testUser  0 Jun  2  2001 a.0200.jpg
-rw-rw-rw-  1 testUser  0 Jun  2  2001 a.0202.jpg
-rw-rw-rw-  1 testUser  0 Jun  2  2001 a.0203.jpg
-rw-rw-rw-  1 testUser  0 Jun  2  2001 a.0204.jpg
-rw-rw-rw-  1 testUser  0 Jun  2  2001 a.0205.jpg
-rw-rw-rw-  1 testUser  0 Jun  2  2001 a.0206.jpg
-rw-rw-rw-  1 testUser  0 Jun  2  2001 a.0207.jpg
-rw-rw-rw-  1 testUser  0 Jun  2  2001 a.0208.jpg
-rw-rw-rw-  1 testUser  0 Jun  2  2001 a.0209.jpg
-rw-rw-rw-  1 testUser  0 Jun  2  2001 a.0210.jpg
-rw-rw-rw-  1 testUser  0 Jun  2  2001 a.0211.jpg
-rw-rw-rw-  1 testUser  0 Jun  2  2001 a.0212.jpg
-rw-rw-rw-  1 testUser  0 Jun  2  2001 a.0213.jpg
-rw-rw-rw-  1 testUser  0 Jun  2  2001 a.0214.jpg
-rw-rw-rw-  1 testUser  0 Jun  2  2001 a.0215.jpg
-rw-rw-rw-  1 testUser  0 Jun  2  2001 a.0216.jpg
-rw-rw-rw-  1 testUser  0 Jun  2  2001 a.0217.jpg
-rw-rw-rw-  1 testUser  0 Jun  2  2001 a.0218.jpg
-rw-rw-rw-  1 testUser  0 Jun  2  2001 a.0219.jpg
-rw-rw-rw-  1 testUser  0 Jun  2  2001 a.0220.jpg
-rw-rw-rw-  1 testUser  0 Jun  2  2001 a.0221.jpg
-rw-rw-rw-  1 testUser  0 Jun  2  2001 a.0222.jpg
-rw-rw-rw-  1 testUser  0 Jun  2  2001 a.0223.jpg
-rw-rw-rw-  1 testUser  0 Jun  2  2001 a.0224.jpg
-rw-rw-rw-  1 testUser  0 Jun  2  2001 a.0225.jpg
-rw-rw-rw-  1 testUser  0 Jun  2  2001 a.0226.jpg
-rw-rw-rw-  1 testUser  0 Jun  2  2001 a.0227.jpg
-rw-rw-rw-  1 testUser  0 Jun  2  2001 a.0228.jpg
-rw-rw-rw-  1 testUser  0 Jun  2  2001 a.0229.jpg
-rw-rw-rw-  1 testUser  0 Jun  2  2001 a.0230.jpg
-rw-rw-rw-  1 testUser  0 Jun  2  2001 a.0231.jpg
-rw-rw-rw-  1 testUser  0 Jun  2  2001 a.0232.jpg
-rw-rw-rw-  1 testUser  0 Jun  2  2001 a.0233.jpg

----- Test 40 -+- dir: . -+- lsseq -RPl --no-error-lists --show-bad-padding -m b01 x01 y01 -----
b01/b.[555].jpg
x01/x.[-11--03].jpg
y01/y.[-011-0002].jpg

----- Test 41 -+- dir: . -+- renumseq -v -o 100 b01/b.[555].jpg x01/x.[-11--03].jpg y01/y.[-011-0002].jpg -----
b01/b.555.jpg -> b01/b.655.jpg
x01/x.-03.jpg -> x01/x.097.jpg
x01/x.-04.jpg -> x01/x.096.jpg
x01/x.-05.jpg -> x01/x.095.jpg
x01/x.-06.jpg -> x01/x.094.jpg
x01/x.-07.jpg -> x01/x.093.jpg
x01/x.-08.jpg -> x01/x.092.jpg
x01/x.-09.jpg -> x01/x.091.jpg
x01/x.-10.jpg -> x01/x.090.jpg
x01/x.-11.jpg -> x01/x.089.jpg
y01/y.0002.jpg -> y01/y.0102.jpg
y01/y.0001.jpg -> y01/y.0101.jpg
y01/y.0000.jpg -> y01/y.0100.jpg
y01/y.-001.jpg -> y01/y.0099.jpg
y01/y.-002.jpg -> y01/y.0098.jpg
y01/y.-003.jpg -> y01/y.0097.jpg
y01/y.-004.jpg -> y01/y.0096.jpg
y01/y.-005.jpg -> y01/y.0095.jpg
y01/y.-006.jpg -> y01/y.0094.jpg
y01/y.-007.jpg -> y01/y.0093.jpg
y01/y.-008.jpg -> y01/y.0092.jpg
y01/y.-009.jpg -> y01/y.0091.jpg
y01/y.-010.jpg -> y01/y.0090.jpg
y01/y.-011.jpg -> y01/y.0089.jpg

----- Test 42 -+- dir: . -+- lsseq -RPl --no-error-lists --show-bad-padding -m b01 x01 y01 -----
b01/b.[655].jpg
x01/x.[089-097].jpg
y01/y.[0089-0102].jpg

----- Test 43 -+- dir: . -+- lsseq -RPl --no-error-lists --show-bad-padding -m a02 -----
a02/a.[0120-0140].jpg

----- Test 44 -+- dir: . -+- renumseq -v -o 10 a02/a.[0120-0140].jpg -----
a02/a.0140.jpg -> a02/a.0150.jpg
a02/a.0139.jpg -> a02/a.0149.jpg
a02/a.0138.jpg -> a02/a.0148.jpg
a02/a.0137.jpg -> a02/a.0147.jpg
a02/a.0136.jpg -> a02/a.0146.jpg
a02/a.0135.jpg -> a02/a.0145.jpg
a02/a.0134.jpg -> a02/a.0144.jpg
a02/a.0133.jpg -> a02/a.0143.jpg
a02/a.0132.jpg -> a02/a.0142.jpg
a02/a.0131.jpg -> a02/a.0141.jpg
a02/a.0130.jpg -> a02/a.0140.jpg
a02/a.0129.jpg -> a02/a.0139.jpg
a02/a.0128.jpg -> a02/a.0138.jpg
a02/a.0127.jpg -> a02/a.0137.jpg
a02/a.0126.jpg -> a02/a.0136.jpg
a02/a.0125.jpg -> a02/a.0135.jpg
a02/a.0124.jpg -> a02/a.0134.jpg
a02/a.0123.jpg -> a02/a.0133.jpg
a02/a.0122.jpg -> a02/a.0132.jpg
a02/a.0121.jpg -> a02/a.0131.jpg
a02/a.0120.jpg -> a02/a.0130.jpg

----- Test 45 -+- dir: . -+- lsseq -RPl --no-error-lists --show-bad-padding -m a02 -----
a02/a.[0130-0150].jpg

----- Test 46 -+- dir: . -+- renumseq -v -o -10 a02/a.[0130-0150].jpg -----
a02/a.0130.jpg -> a02/a.0120.jpg
a02/a.0131.jpg -> a02/a.0121.jpg
a02/a.0132.jpg -> a02/a.0122.jpg
a02/a.0133.jpg -> a02/a.0123.jpg
a02/a.0134.jpg -> a02/a.0124.jpg
a02/a.0135.jpg -> a02/a.0125.jpg
a02/a.0136.jpg -> a02/a.0126.jpg
a02/a.0137.jpg -> a02/a.0127.jpg
a02/a.0138.jpg -> a02/a.0128.jpg
a02/a.0139.jpg -> a02/a.0129.jpg
a02/a.0140.jpg -> a02/a.0130.jpg
a02/a.0141.jpg -> a02/a.0131.jpg
a02/a.0142.jpg -> a02/a.0132.jpg
a02/a.0143.jpg -> a02/a.0133.jpg
a02/a.0144.jpg -> a02/a.0134.jpg
a02/a.0145.jpg -> a02/a.0135.jpg
a02/a.0146.jpg -> a02/a.0136.jpg
a02/a.0147.jpg -> a02/a.0137.jpg
a02/a.0148.jpg -> a02/a.0138.jpg
a02/a.0149.jpg -> a02/a.0139.jpg
a02/a.0150.jpg -> a02/a.0140.jpg

----- Test 47 -+- dir: . -+- lsseq -RPl --no-error-lists --show-bad-padding -m a02 -----
a02/a.[0120-0140].jpg

----- Test 48 -+- dir: . -+- renumseq --verbose -o -1 --pad 3 a02/a.[0120-0140].jpg -----
a02/a.0120.jpg -> a02/a.119.jpg
a02/a.0121.jpg -> a02/a.120.jpg
a02/a.0122.jpg -> a02/a.121.jpg
a02/a.0123.jpg -> a02/a.122.jpg
a02/a.0124.jpg -> a02/a.123.jpg
a02/a.0125.jpg -> a02/a.124.jpg
a02/a.0126.jpg -> a02/a.125.jpg
a02/a.0127.jpg -> a02/a.126.jpg
a02/a.0128.jpg -> a02/a.127.jpg
a02/a.0129.jpg -> a02/a.128.jpg
a02/a.0130.jpg -> a02/a.129.jpg
a02/a.0131.jpg -> a02/a.130.jpg
a02/a.0132.jpg -> a02/a.131.jpg
a02/a.0133.jpg -> a02/a.132.jpg
a02/a.0134.jpg -> a02/a.133.jpg
a02/a.0135.jpg -> a02/a.134.jpg
a02/a.0136.jpg -> a02/a.135.jpg
a02/a.0137.jpg -> a02/a.136.jpg
a02/a.0138.jpg -> a02/a.137.jpg
a02/a.0139.jpg -> a02/a.138.jpg
a02/a.0140.jpg -> a02/a.139.jpg

----- Test 49 -+- dir: . -+- lsseq -RPl --no-error-lists --show-bad-padding -m a02 -----
a02/a.[119-139].jpg

----- Test 50 -+- dir: . -+- lsseq -RPl --no-error-lists --show-bad-padding -m d01 -----
d01/d_[0100-0125].jpg m:[105,121-124]

----- Test 51 -+- dir: . -+- renumseq -v -o 20 /d01/d_[0100-0120].jpg -----
renumseq: warning: /d01/d_[0100-0120].jpg is nonexistent

----- Test 52 -+- dir: . -+- lsseq -RPl --no-error-lists --show-bad-padding -m d01 -----
d01/d_[0100-0125].jpg m:[105,121-124]

----- Test 53 -+- dir: . -+- renumseq -v d01/d_[0120-0140].jpg -----
renumseq: warning: no offset, no rename, no padding change, etc., nothing to do

----- Test 54 -+- dir: . -+- renumseq -v --replace-underscore d01/d_[0120-0140].jpg -----
d01/d_0120.jpg -> d01/d.0120.jpg
d01/d_0125.jpg -> d01/d.0125.jpg

----- Test 55 -+- dir: . -+- lsseq -RPl --no-error-lists --show-bad-padding -m d01 -----
d01/d.[0120-0125].jpg m:[121-124]
d01/d_[0100-0119].jpg m:[105]

----- Test 56 -+- dir: e01 -+- lsseq -RPl --no-error-lists --show-bad-padding -m -----
e_[5-9999].jpg m:[16-94,106-994,1006-9994]

----- Test 57 -+- dir: e01 -+- renumseq -v --replace-underscore e_[5-9999].jpg -----
e_5.jpg -> e.5.jpg
e_6.jpg -> e.6.jpg
e_7.jpg -> e.7.jpg
e_8.jpg -> e.8.jpg
e_9.jpg -> e.9.jpg
e_10.jpg -> e.10.jpg
e_11.jpg -> e.11.jpg
e_12.jpg -> e.12.jpg
e_13.jpg -> e.13.jpg
e_14.jpg -> e.14.jpg
e_15.jpg -> e.15.jpg
e_95.jpg -> e.95.jpg
e_96.jpg -> e.96.jpg
e_97.jpg -> e.97.jpg
e_98.jpg -> e.98.jpg
e_99.jpg -> e.99.jpg
e_100.jpg -> e.100.jpg
e_101.jpg -> e.101.jpg
e_102.jpg -> e.102.jpg
e_103.jpg -> e.103.jpg
e_104.jpg -> e.104.jpg
e_105.jpg -> e.105.jpg
e_995.jpg -> e.995.jpg
e_996.jpg -> e.996.jpg
e_997.jpg -> e.997.jpg
e_998.jpg -> e.998.jpg
e_999.jpg -> e.999.jpg
e_1000.jpg -> e.1000.jpg
e_1001.jpg -> e.1001.jpg
e_1002.jpg -> e.1002.jpg
e_1003.jpg -> e.1003.jpg
e_1004.jpg -> e.1004.jpg
e_1005.jpg -> e.1005.jpg
e_9995.jpg -> e.9995.jpg
e_9996.jpg -> e.9996.jpg
e_9997.jpg -> e.9997.jpg
e_9998.jpg -> e.9998.jpg
e_9999.jpg -> e.9999.jpg

----- Test 58 -+- dir: e01 -+- lsseq -RPl --no-error-lists --show-bad-padding -m -----
e.[5-9999].jpg m:[16-94,106-994,1006-9994]

----- Test 59 -+- dir: . -+- renumseq -v --replace-underscore --pad 4 e02/e_[5-9999].jpg -----
e02/e_5.jpg -> e02/e.0005.jpg
e02/e_6.jpg -> e02/e.0006.jpg
e02/e_7.jpg -> e02/e.0007.jpg
e02/e_8.jpg -> e02/e.0008.jpg
e02/e_9.jpg -> e02/e.0009.jpg
e02/e_10.jpg -> e02/e.0010.jpg
e02/e_11.jpg -> e02/e.0011.jpg
e02/e_12.jpg -> e02/e.0012.jpg
e02/e_13.jpg -> e02/e.0013.jpg
e02/e_14.jpg -> e02/e.0014.jpg
e02/e_15.jpg -> e02/e.0015.jpg
e02/e_95.jpg -> e02/e.0095.jpg
e02/e_96.jpg -> e02/e.0096.jpg
e02/e_97.jpg -> e02/e.0097.jpg
e02/e_98.jpg -> e02/e.0098.jpg
e02/e_99.jpg -> e02/e.0099.jpg
e02/e_100.jpg -> e02/e.0100.jpg
e02/e_101.jpg -> e02/e.0101.jpg
e02/e_102.jpg -> e02/e.0102.jpg
e02/e_103.jpg -> e02/e.0103.jpg
e02/e_104.jpg -> e02/e.0104.jpg
e02/e_105.jpg -> e02/e.0105.jpg
e02/e_995.jpg -> e02/e.0995.jpg
e02/e_996.jpg -> e02/e.0996.jpg
e02/e_997.jpg -> e02/e.0997.jpg
e02/e_998.jpg -> e02/e.0998.jpg
e02/e_999.jpg -> e02/e.0999.jpg
e02/e_1000.jpg -> e02/e.1000.jpg
e02/e_1001.jpg -> e02/e.1001.jpg
e02/e_1002.jpg -> e02/e.1002.jpg
e02/e_1003.jpg -> e02/e.1003.jpg
e02/e_1004.jpg -> e02/e.1004.jpg
e02/e_1005.jpg -> e02/e.1005.jpg
e02/e_9995.jpg -> e02/e.9995.jpg
e02/e_9996.jpg -> e02/e.9996.jpg
e02/e_9997.jpg -> e02/e.9997.jpg
e02/e_9998.jpg -> e02/e.9998.jpg
e02/e_9999.jpg -> e02/e.9999.jpg

----- Test 60 -+- dir: . -+- renumseq -v --replace-underscore --pad 4 e03/e_[5-10005].jpg -----
e03/e_5.jpg -> e03/e.0005.jpg
e03/e_6.jpg -> e03/e.0006.jpg
e03/e_7.jpg -> e03/e.0007.jpg
e03/e_8.jpg -> e03/e.0008.jpg
e03/e_9.jpg -> e03/e.0009.jpg
e03/e_10.jpg -> e03/e.0010.jpg
e03/e_11.jpg -> e03/e.0011.jpg
e03/e_12.jpg -> e03/e.0012.jpg
e03/e_13.jpg -> e03/e.0013.jpg
e03/e_14.jpg -> e03/e.0014.jpg
e03/e_15.jpg -> e03/e.0015.jpg
e03/e_95.jpg -> e03/e.0095.jpg
e03/e_96.jpg -> e03/e.0096.jpg
e03/e_97.jpg -> e03/e.0097.jpg
e03/e_98.jpg -> e03/e.0098.jpg
e03/e_99.jpg -> e03/e.0099.jpg
e03/e_100.jpg -> e03/e.0100.jpg
e03/e_101.jpg -> e03/e.0101.jpg
e03/e_102.jpg -> e03/e.0102.jpg
e03/e_103.jpg -> e03/e.0103.jpg
e03/e_104.jpg -> e03/e.0104.jpg
e03/e_105.jpg -> e03/e.0105.jpg
e03/e_995.jpg -> e03/e.0995.jpg
e03/e_996.jpg -> e03/e.0996.jpg
e03/e_997.jpg -> e03/e.0997.jpg
e03/e_998.jpg -> e03/e.0998.jpg
e03/e_999.jpg -> e03/e.0999.jpg
e03/e_1000.jpg -> e03/e.1000.jpg
e03/e_1001.jpg -> e03/e.1001.jpg
e03/e_1002.jpg -> e03/e.1002.jpg
e03/e_1003.jpg -> e03/e.1003.jpg
e03/e_1004.jpg -> e03/e.1004.jpg
e03/e_1005.jpg -> e03/e.1005.jpg
e03/e_9995.jpg -> e03/e.9995.jpg
e03/e_9996.jpg -> e03/e.9996.jpg
e03/e_9997.jpg -> e03/e.9997.jpg
e03/e_9998.jpg -> e03/e.9998.jpg
e03/e_9999.jpg -> e03/e.9999.jpg
e03/e_10000.jpg -> e03/e.10000.jpg
e03/e_10001.jpg -> e03/e.10001.jpg
e03/e_10002.jpg -> e03/e.10002.jpg
e03/e_10003.jpg -> e03/e.10003.jpg
e03/e_10004.jpg -> e03/e.10004.jpg
e03/e_10005.jpg -> e03/e.10005.jpg

----- Test 61 -+- dir: . -+- lsseq -ZRPl d01 -----
d01/d.[0120-0125].jpg m:[121-124]
d01/d_[0100-0119].jpg m:[105]

----- Test 62 -+- dir: . -+- lsseq -ZRPl d02 -----
d02/d.[hi]_[0100-0125].jpg m:[105,121-124]

----- Test 63 -+- dir: . -+- renumseq -o 20 d02/d.[hi]_[0100-0120].jpg -----

----- Test 64 -+- dir: . -+- lsseq -ZRPl d02 -----
d02/d.[hi]_[0120-0140].jpg

----- Test 65 -+- dir: . -+- renumseq --replace-underscore d02/d.[hi]_[0120-0140].jpg -----

----- Test 66 -+- dir: . -+- lsseq -ZRPl d02 -----
d02/d.[hi].[0120-0140].jpg

----- Test 67 -+- dir: . -+- lsseq -ZRPl f01 -----
f01/f.[05-1005].jpg m:[16-529,548-1000], p:[530-547,1001-1005]

----- Test 68 -+- dir: . -+- renumseq -v --pad 4 f01/f_[05-1005].jpg -----
renumseq: warning: f01/f_[05-1005].jpg is nonexistent

----- Test 69 -+- dir: g01 -+- lsseq -n -----
g.[0530-0547].bgeo.gz

----- Test 70 -+- dir: g01 -+- renumseq -v -o -400 g.[0530-0547].bgeo.gz -----
g.0530.bgeo.gz -> g.0130.bgeo.gz
g.0531.bgeo.gz -> g.0131.bgeo.gz
g.0532.bgeo.gz -> g.0132.bgeo.gz
g.0533.bgeo.gz -> g.0133.bgeo.gz
g.0534.bgeo.gz -> g.0134.bgeo.gz
g.0535.bgeo.gz -> g.0135.bgeo.gz
g.0536.bgeo.gz -> g.0136.bgeo.gz
g.0537.bgeo.gz -> g.0137.bgeo.gz
g.0538.bgeo.gz -> g.0138.bgeo.gz
g.0539.bgeo.gz -> g.0139.bgeo.gz
g.0540.bgeo.gz -> g.0140.bgeo.gz
g.0541.bgeo.gz -> g.0141.bgeo.gz
g.0542.bgeo.gz -> g.0142.bgeo.gz
g.0543.bgeo.gz -> g.0143.bgeo.gz
g.0544.bgeo.gz -> g.0144.bgeo.gz
g.0545.bgeo.gz -> g.0145.bgeo.gz
g.0546.bgeo.gz -> g.0146.bgeo.gz
g.0547.bgeo.gz -> g.0147.bgeo.gz

----- Test 71 -+- dir: g01 -+- lsseq -n -----
g.[0130-0147].bgeo.gz

----- Test 72 -+- dir: h01 -+- ls -o -----
total 0
-rw-rw-rw-  1 testUser  0 Jan 12  1992 h.001.jpg
-rw-rw-rw-  1 testUser  0 Jan 12  1992 h.002.jpg
-rw-rw-rw-  1 testUser  0 Jan 12  1992 h.003.jpg
-rw-rw-rw-  1 testUser  0 Jan 12  1992 h.004.jpg
-rw-rw-rw-  1 testUser  0 Jan 12  1992 h.005.jpg
-rw-rw-rw-  1 testUser  0 Jan 12  1992 h.006.jpg
-rw-rw-rw-  1 testUser  0 Jan 12  1992 h.007.jpg
-rw-rw-rw-  1 testUser  0 Jan 12  1992 h.008.jpg
-rw-rw-rw-  1 testUser  0 Jan 12  1992 h.009.jpg
-rw-rw-rw-  1 testUser  0 Jan 12  1992 h.010.jpg

----- Test 73 -+- dir: h01 -+- renumseq --start 101 --touch xxxx h.[001-010].jpg -----
renumseq: error: argument --touch: the time must be of the form [CC]YYMMDD[-hh[mm[ss]]]
--+--  renumseq returned non-zero error code: 2  --+--

----- Test 74 -+- dir: h01 -+- renumseq --start 101 --touch 2010 h.[001-010].jpg -----
renumseq: error: argument --touch: the time must be of the form [CC]YYMMDD[-hh[mm[ss]]]
--+--  renumseq returned non-zero error code: 2  --+--

----- Test 75 -+- dir: h01 -+- renumseq --start 101 --touch 0101 h.[001-010].jpg -----
renumseq: error: argument --touch: the time must be of the form [CC]YYMMDD[-hh[mm[ss]]]
--+--  renumseq returned non-zero error code: 2  --+--

----- Test 76 -+- dir: h01 -+- renumseq --start 101 --touch 20100101 h.[001-010].jpg -----

----- Test 77 -+- dir: h01 -+- ls -o -----
total 0
-rw-rw-rw-  1 testUser  0 Jan  1  2010 h.101.jpg
-rw-rw-rw-  1 testUser  0 Jan  1  2010 h.102.jpg
-rw-rw-rw-  1 testUser  0 Jan  1  2010 h.103.jpg
-rw-rw-rw-  1 testUser  0 Jan  1  2010 h.104.jpg
-rw-rw-rw-  1 testUser  0 Jan  1  2010 h.105.jpg
-rw-rw-rw-  1 testUser  0 Jan  1  2010 h.106.jpg
-rw-rw-rw-  1 testUser  0 Jan  1  2010 h.107.jpg
-rw-rw-rw-  1 testUser  0 Jan  1  2010 h.108.jpg
-rw-rw-rw-  1 testUser  0 Jan  1  2010 h.109.jpg
-rw-rw-rw-  1 testUser  0 Jan  1  2010 h.110.jpg

----- Test 78 -+- dir: h01 -+- renumseq --start 1 --touch -- h.[101-110].jpg -----

----- Test 79 -+- dir: h01 -+- ls -o -----
total 0
<<<<<<< HEAD
-rw-rw-rw-  1 testUser  0 Feb  5 21:06 h.001.jpg
-rw-rw-rw-  1 testUser  0 Feb  5 21:06 h.002.jpg
-rw-rw-rw-  1 testUser  0 Feb  5 21:06 h.003.jpg
-rw-rw-rw-  1 testUser  0 Feb  5 21:06 h.004.jpg
-rw-rw-rw-  1 testUser  0 Feb  5 21:06 h.005.jpg
-rw-rw-rw-  1 testUser  0 Feb  5 21:06 h.006.jpg
-rw-rw-rw-  1 testUser  0 Feb  5 21:06 h.007.jpg
-rw-rw-rw-  1 testUser  0 Feb  5 21:06 h.008.jpg
-rw-rw-rw-  1 testUser  0 Feb  5 21:06 h.009.jpg
-rw-rw-rw-  1 testUser  0 Feb  5 21:06 h.010.jpg

----- Test 80 -+- dir: h01 -+- date -----
Wed Feb  5 21:06:21 CST 2025
=======
-rw-rw-rw-  1 testUser  0 Feb  3 14:50 h.001.jpg
-rw-rw-rw-  1 testUser  0 Feb  3 14:50 h.002.jpg
-rw-rw-rw-  1 testUser  0 Feb  3 14:50 h.003.jpg
-rw-rw-rw-  1 testUser  0 Feb  3 14:50 h.004.jpg
-rw-rw-rw-  1 testUser  0 Feb  3 14:50 h.005.jpg
-rw-rw-rw-  1 testUser  0 Feb  3 14:50 h.006.jpg
-rw-rw-rw-  1 testUser  0 Feb  3 14:50 h.007.jpg
-rw-rw-rw-  1 testUser  0 Feb  3 14:50 h.008.jpg
-rw-rw-rw-  1 testUser  0 Feb  3 14:50 h.009.jpg
-rw-rw-rw-  1 testUser  0 Feb  3 14:50 h.010.jpg

----- Test 80 -+- dir: h01 -+- date -----
Mon Feb  3 14:50:56 CST 2025
>>>>>>> 1055935c

----- Test 81 -+- dir: h01 -+- echo The dates of the files in the last ls -o should match the prior date command. -----
The dates of the files in the last ls -o should match the prior date command.

----- Test 82 -+- dir: h01 -+- renumseq --foobar h.[001-010].jpg -----
usage: renumseq [OPTION]... [SEQ]...
renumseq: error: unrecognized arguments: --foobar
--+--  renumseq returned non-zero error code: 2  --+--

----- Test 83 -+- dir: h01 -+- renumseq --start 101 --touch 20200631 h.[001-010].jpg -----
renumseq: error: argument --touch: the time must be of the form [CC]YYMMDD[-hh[mm[ss]]]
--+--  renumseq returned non-zero error code: 2  --+--

----- Test 84 -+- dir: h01 -+- renumseq --start 101 --touch 20200630 h.[001-010].jpg -----

----- Test 85 -+- dir: h01 -+- ls -o -----
total 0
-rw-rw-rw-  1 testUser  0 Jun 30  2020 h.101.jpg
-rw-rw-rw-  1 testUser  0 Jun 30  2020 h.102.jpg
-rw-rw-rw-  1 testUser  0 Jun 30  2020 h.103.jpg
-rw-rw-rw-  1 testUser  0 Jun 30  2020 h.104.jpg
-rw-rw-rw-  1 testUser  0 Jun 30  2020 h.105.jpg
-rw-rw-rw-  1 testUser  0 Jun 30  2020 h.106.jpg
-rw-rw-rw-  1 testUser  0 Jun 30  2020 h.107.jpg
-rw-rw-rw-  1 testUser  0 Jun 30  2020 h.108.jpg
-rw-rw-rw-  1 testUser  0 Jun 30  2020 h.109.jpg
-rw-rw-rw-  1 testUser  0 Jun 30  2020 h.110.jpg

----- Test 86 -+- dir: h01 -+- renumseq --start 1 --touch 200730 h.[101-110].jpg -----

----- Test 87 -+- dir: h01 -+- ls -o -----
total 0
-rw-rw-rw-  1 testUser  0 Jul 30  2020 h.001.jpg
-rw-rw-rw-  1 testUser  0 Jul 30  2020 h.002.jpg
-rw-rw-rw-  1 testUser  0 Jul 30  2020 h.003.jpg
-rw-rw-rw-  1 testUser  0 Jul 30  2020 h.004.jpg
-rw-rw-rw-  1 testUser  0 Jul 30  2020 h.005.jpg
-rw-rw-rw-  1 testUser  0 Jul 30  2020 h.006.jpg
-rw-rw-rw-  1 testUser  0 Jul 30  2020 h.007.jpg
-rw-rw-rw-  1 testUser  0 Jul 30  2020 h.008.jpg
-rw-rw-rw-  1 testUser  0 Jul 30  2020 h.009.jpg
-rw-rw-rw-  1 testUser  0 Jul 30  2020 h.010.jpg

----- Test 88 -+- dir: i01 -+- lsseq --no-error-lists -----
aaa.[1-10].jpg
bbb.[1-10].jpg
ccc.[01-10].jpg
ddd.[01-10].jpg
eee.[0001-0010].jpg

----- Test 89 -+- dir: i01 -+- renumseq --dry-run --start 100 --rename -- aaa.[1-10].jpg -----
usage: renumseq [OPTION]... [SEQ]...
renumseq: error: argument --rename: expected 1 argument
--+--  renumseq returned non-zero error code: 2  --+--

----- Test 90 -+- dir: i01 -+- renumseq --dry-run --start 100 --rename aaa.[1-10].jpg -----
renumseq: error: NEW_SEQNAME not supplied. Perhaps NEW_SEQNAME was
                 omitted from '--rename aaa.[1-10].jpg' by mistake?
--+--  renumseq returned non-zero error code: 2  --+--

----- Test 91 -+- dir: i01 -+- renumseq --dry-run --start 100 --rename aaa.[1-10].jpg bbb.[1-10].jpg -----
renumseq: error: --rename NEW_SEQNAME should only supply the descriptive-name
                 part of the new name. That is, aaa.[1-10].jpg
                 appears to be a full lsseq native-format description of a sequence.
--+--  renumseq returned non-zero error code: 2  --+--

----- Test 92 -+- dir: i01 -+- renumseq --dry-run --start 100 --rename xxx aaa.[1-10].jpg bbb.[1-10].jpg -----
renumseq: error: can NOT rename more than one SEQ at a time.
--+--  renumseq returned non-zero error code: 2  --+--

----- Test 93 -+- dir: i01 -+- renumseq --pad 4 --dry-run --start 100 --rename xxx aaa.[1-10].jpg -----
aaa.10.jpg -> xxx.0109.jpg
aaa.9.jpg -> xxx.0108.jpg
aaa.8.jpg -> xxx.0107.jpg
aaa.7.jpg -> xxx.0106.jpg
aaa.6.jpg -> xxx.0105.jpg
aaa.5.jpg -> xxx.0104.jpg
aaa.4.jpg -> xxx.0103.jpg
aaa.3.jpg -> xxx.0102.jpg
aaa.2.jpg -> xxx.0101.jpg
aaa.1.jpg -> xxx.0100.jpg

----- Test 94 -+- dir: i01 -+- renumseq --pad 4 --start 100 --rename xxx aaa.[1-10].jpg -----

----- Test 95 -+- dir: i01 -+- renumseq --pad 3 --dry-run --start 20 --rename xxx ccc.[01-10].jpg -----
renumseq: error: can NOT rename to an existing sequence xxx.[0100-0109].jpg
--+--  renumseq returned non-zero error code: 2  --+--

----- Test 96 -+- dir: . -+- renumseq -v --start 5 --rename g01/yyy i01/eee.[0001-0010].jpg -----
renumseq: error: --rename will rename the sequence in-place, so please omit the path g01
--+--  renumseq returned non-zero error code: 2  --+--

----- Test 97 -+- dir: . -+- renumseq -v --start 5 --rename yyy i01/eee.[0001-0010].jpg -----
i01/eee.0010.jpg -> i01/yyy.0014.jpg
i01/eee.0009.jpg -> i01/yyy.0013.jpg
i01/eee.0008.jpg -> i01/yyy.0012.jpg
i01/eee.0007.jpg -> i01/yyy.0011.jpg
i01/eee.0006.jpg -> i01/yyy.0010.jpg
i01/eee.0005.jpg -> i01/yyy.0009.jpg
i01/eee.0004.jpg -> i01/yyy.0008.jpg
i01/eee.0003.jpg -> i01/yyy.0007.jpg
i01/eee.0002.jpg -> i01/yyy.0006.jpg
i01/eee.0001.jpg -> i01/yyy.0005.jpg

----- Test 98 -+- dir: . -+- renumseq --pad 3 -v --start 5 --rename zzz i01/ccc.[01-10].jpg -----
i01/ccc.10.jpg -> i01/zzz.014.jpg
i01/ccc.09.jpg -> i01/zzz.013.jpg
i01/ccc.08.jpg -> i01/zzz.012.jpg
i01/ccc.07.jpg -> i01/zzz.011.jpg
i01/ccc.06.jpg -> i01/zzz.010.jpg
i01/ccc.05.jpg -> i01/zzz.009.jpg
i01/ccc.04.jpg -> i01/zzz.008.jpg
i01/ccc.03.jpg -> i01/zzz.007.jpg
i01/ccc.02.jpg -> i01/zzz.006.jpg
i01/ccc.01.jpg -> i01/zzz.005.jpg

----- Test 99 -+- dir: i01 -+- renumseq --pad 3 -v --start 5 --rename nono noSuchSeq.[01-10].jpg -----
renumseq: warning: noSuchSeq.[01-10].jpg is nonexistent

----- Test 100 -+- dir: . -+- renumseq --pad 3 -v --start 5 --rename nono i01/noSuchSeq.[01-10].jpg -----
renumseq: warning: i01/noSuchSeq.[01-10].jpg is nonexistent

----- Test 101 -+- dir: i01 -+- lsseq --no-error-lists --only-sequences -----
bbb.[1-10].jpg
ddd.[01-10].jpg
xxx.[0100-0109].jpg
yyy.[0005-0014].jpg
zzz.[005-014].jpg

----- Test 102 -+- dir: i01 -+- renumseq --pad 3 -v --start 50 --rename n.11.m_v001_ bbb.[1-10].jpg -----
bbb.10.jpg -> n.11.m_v001_.059.jpg
bbb.9.jpg -> n.11.m_v001_.058.jpg
bbb.8.jpg -> n.11.m_v001_.057.jpg
bbb.7.jpg -> n.11.m_v001_.056.jpg
bbb.6.jpg -> n.11.m_v001_.055.jpg
bbb.5.jpg -> n.11.m_v001_.054.jpg
bbb.4.jpg -> n.11.m_v001_.053.jpg
bbb.3.jpg -> n.11.m_v001_.052.jpg
bbb.2.jpg -> n.11.m_v001_.051.jpg
bbb.1.jpg -> n.11.m_v001_.050.jpg

----- Test 103 -+- dir: i01 -+- lsseq --no-error-lists --only-sequences -----
ddd.[01-10].jpg
n.11.m_v001_.[050-059].jpg
xxx.[0100-0109].jpg
yyy.[0005-0014].jpg
zzz.[005-014].jpg<|MERGE_RESOLUTION|>--- conflicted
+++ resolved
@@ -4,11 +4,7 @@
 Darwin
 
 ----- Test 2 -+- dir: . -+- lsseq --version -----
-<<<<<<< HEAD
-3.0.4
-=======
 4.0.0
->>>>>>> 1055935c
 
 ----- Test 3 -+- dir: . -+- lsseq -RPl --no-error-lists --show-bad-padding -m -----
 a01/a.[0100-0140].jpg m:[101,134-139]
@@ -34,11 +30,7 @@
 ----- Test 4 -+- dir: . -+- renumseq -----
 
 ----- Test 5 -+- dir: . -+- renumseq --version -----
-<<<<<<< HEAD
-1.4.2
-=======
 2.0.0
->>>>>>> 1055935c
 
 ----- Test 6 -+- dir: . -+- renumseq --help -----
 usage: renumseq [OPTION]... [SEQ]...
@@ -758,21 +750,6 @@
 
 ----- Test 79 -+- dir: h01 -+- ls -o -----
 total 0
-<<<<<<< HEAD
--rw-rw-rw-  1 testUser  0 Feb  5 21:06 h.001.jpg
--rw-rw-rw-  1 testUser  0 Feb  5 21:06 h.002.jpg
--rw-rw-rw-  1 testUser  0 Feb  5 21:06 h.003.jpg
--rw-rw-rw-  1 testUser  0 Feb  5 21:06 h.004.jpg
--rw-rw-rw-  1 testUser  0 Feb  5 21:06 h.005.jpg
--rw-rw-rw-  1 testUser  0 Feb  5 21:06 h.006.jpg
--rw-rw-rw-  1 testUser  0 Feb  5 21:06 h.007.jpg
--rw-rw-rw-  1 testUser  0 Feb  5 21:06 h.008.jpg
--rw-rw-rw-  1 testUser  0 Feb  5 21:06 h.009.jpg
--rw-rw-rw-  1 testUser  0 Feb  5 21:06 h.010.jpg
-
------ Test 80 -+- dir: h01 -+- date -----
-Wed Feb  5 21:06:21 CST 2025
-=======
 -rw-rw-rw-  1 testUser  0 Feb  3 14:50 h.001.jpg
 -rw-rw-rw-  1 testUser  0 Feb  3 14:50 h.002.jpg
 -rw-rw-rw-  1 testUser  0 Feb  3 14:50 h.003.jpg
@@ -786,7 +763,6 @@
 
 ----- Test 80 -+- dir: h01 -+- date -----
 Mon Feb  3 14:50:56 CST 2025
->>>>>>> 1055935c
 
 ----- Test 81 -+- dir: h01 -+- echo The dates of the files in the last ls -o should match the prior date command. -----
 The dates of the files in the last ls -o should match the prior date command.
