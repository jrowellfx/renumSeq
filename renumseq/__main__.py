--- conflicted
+++ resolved
@@ -54,11 +54,7 @@
 # MINOR version for added functionality in a backwards compatible manner
 # PATCH version for backwards compatible bug fixes
 #
-<<<<<<< HEAD
-VERSION = "1.4.2"
-=======
 VERSION = "2.0.0"
->>>>>>> 1055935c
 
 PROG_NAME = "renumseq"
 
